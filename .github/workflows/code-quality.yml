--- conflicted
+++ resolved
@@ -97,15 +97,12 @@
           python -m pip install torch-cluster -f https://data.pyg.org/whl/torch-${{ matrix.version.torch }}+cpu.html
           python -m pip install --upgrade -e .'[dev, docs]'
       - name: Execute tests
-<<<<<<< HEAD
-=======
         if: matrix.version.python != '3.13'
         shell: bash
         run: |
           pytest
       - name: Execute tests and measure code coverage
         if: matrix.version.python == '3.13'
->>>>>>> f7582878
         shell: bash
         run: |
           pytest
