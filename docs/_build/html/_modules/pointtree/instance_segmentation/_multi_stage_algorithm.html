--- conflicted
+++ resolved
@@ -11,7 +11,7 @@
   <meta charset="utf-8" />
   <meta name="theme-color" media="(prefers-color-scheme: light)" content="white" />
   <meta name="theme-color" media="(prefers-color-scheme: dark)" content="black" />
-  
+
     <title>pointtree.instance_segmentation._multi_stage_algorithm | PointTree</title>
     <meta property="og:title" content="pointtree.instance_segmentation._multi_stage_algorithm | PointTree" />
     <meta name="twitter:title" content="pointtree.instance_segmentation._multi_stage_algorithm | PointTree" />
@@ -81,7 +81,7 @@
             <svg height="26px" style="margin-top:-2px;display:inline" viewBox="0 0 45 44" fill="currentColor" xmlns="http://www.w3.org/2000/svg"><path fill-rule="evenodd" clip-rule="evenodd" d="M22.477.927C10.485.927.76 10.65.76 22.647c0 9.596 6.223 17.736 14.853 20.608 1.087.2 1.483-.47 1.483-1.047 0-.516-.019-1.881-.03-3.693-6.04 1.312-7.315-2.912-7.315-2.912-.988-2.51-2.412-3.178-2.412-3.178-1.972-1.346.149-1.32.149-1.32 2.18.154 3.327 2.24 3.327 2.24 1.937 3.318 5.084 2.36 6.321 1.803.197-1.403.759-2.36 1.379-2.903-4.823-.548-9.894-2.412-9.894-10.734 0-2.37.847-4.31 2.236-5.828-.224-.55-.969-2.759.214-5.748 0 0 1.822-.584 5.972 2.226 1.732-.482 3.59-.722 5.437-.732 1.845.01 3.703.25 5.437.732 4.147-2.81 5.967-2.226 5.967-2.226 1.185 2.99.44 5.198.217 5.748 1.392 1.517 2.232 3.457 2.232 5.828 0 8.344-5.078 10.18-9.916 10.717.779.67 1.474 1.996 1.474 4.021 0 2.904-.027 5.247-.027 5.96 0 .58.392 1.256 1.493 1.044C37.981 40.375 44.2 32.24 44.2 22.647c0-11.996-9.726-21.72-21.722-21.72" fill="currentColor"/></svg>
           </div>
         </a>
-        
+
         <button @click="darkMode = darkMode === 'light' ? 'dark' : 'light'"
           class="relative inline-flex items-center justify-center px-0 text-sm font-medium transition-colors rounded-md hover:bg-accent hover:text-accent-foreground h-9 w-9"
           type="button"
@@ -155,10 +155,10 @@
       <path d="M240 856h120V616h240v240h120V496L480 316 240 496v360Zm-80 80V456l320-240 320 240v480H520V696h-80v240H160Zm320-350Z" />
     </svg>
   </a>
-  
+
 <div class="mr-1">/</div><a class="hover:text-foreground overflow-hidden text-ellipsis whitespace-nowrap"
        href="../../index.html">Module code</a>
-    
+
 <div class="mr-1">/</div><span aria-current="page"
         class="font-medium text-foreground overflow-hidden text-ellipsis whitespace-nowrap">pointtree.instance_segmentation._multi_stage_algorithm</span>
 </nav>
@@ -777,591 +777,6 @@
 </span><span id="line-590">
 <div class="viewcode-block" id="MultiStageAlgorithm.coarse_segmentation">
 <a class="viewcode-back" href="../../../pointtree.instance_segmentation.html#pointtree.instance_segmentation.MultiStageAlgorithm.coarse_segmentation">[docs]</a>
-<<<<<<< HEAD
-</span><span id="line-572">    <span class="k">def</span> <span class="nf">coarse_segmentation</span><span class="p">(</span>  <span class="c1"># pylint: disable=too-many-locals</span>
-</span><span id="line-573">        <span class="bp">self</span><span class="p">,</span>
-</span><span id="line-574">        <span class="n">tree_coords</span><span class="p">:</span> <span class="n">np</span><span class="o">.</span><span class="n">ndarray</span><span class="p">,</span>
-</span><span id="line-575">        <span class="n">classification</span><span class="p">:</span> <span class="n">np</span><span class="o">.</span><span class="n">ndarray</span><span class="p">,</span>
-</span><span id="line-576">        <span class="n">instance_ids</span><span class="p">:</span> <span class="n">np</span><span class="o">.</span><span class="n">ndarray</span><span class="p">,</span>
-</span><span id="line-577">        <span class="n">tree_positions</span><span class="p">:</span> <span class="n">np</span><span class="o">.</span><span class="n">ndarray</span><span class="p">,</span>
-</span><span id="line-578">        <span class="n">canopy_height_model</span><span class="p">:</span> <span class="n">np</span><span class="o">.</span><span class="n">ndarray</span><span class="p">,</span>
-</span><span id="line-579">        <span class="n">grid_origin</span><span class="p">:</span> <span class="n">np</span><span class="o">.</span><span class="n">ndarray</span><span class="p">,</span>
-</span><span id="line-580">        <span class="n">point_cloud_id</span><span class="p">:</span> <span class="n">Optional</span><span class="p">[</span><span class="nb">str</span><span class="p">]</span> <span class="o">=</span> <span class="kc">None</span><span class="p">,</span>
-</span><span id="line-581">    <span class="p">)</span> <span class="o">-&gt;</span> <span class="n">Tuple</span><span class="p">[</span><span class="n">np</span><span class="o">.</span><span class="n">ndarray</span><span class="p">,</span> <span class="n">np</span><span class="o">.</span><span class="n">ndarray</span><span class="p">,</span> <span class="n">np</span><span class="o">.</span><span class="n">ndarray</span><span class="p">,</span> <span class="n">np</span><span class="o">.</span><span class="n">ndarray</span><span class="p">,</span> <span class="n">np</span><span class="o">.</span><span class="n">ndarray</span><span class="p">]:</span>
-</span><span id="line-582"><span class="w">        </span><span class="sa">r</span><span class="sd">&quot;&quot;&quot;</span>
-</span><span id="line-583"><span class="sd">        Coarse tree instance segmentation using the marker-controlled Watershed algorithm.</span>
-</span><span id="line-584">
-</span><span id="line-585"><span class="sd">        Args:</span>
-</span><span id="line-586"><span class="sd">            tree_coords: Coordinates of all tree points.</span>
-</span><span id="line-587"><span class="sd">            classification: Class ID of all tree points.</span>
-</span><span id="line-588"><span class="sd">            instance_ids: Instance IDs of each tree point.</span>
-</span><span id="line-589"><span class="sd">            tree_positions: The 2D positions of all tree instances.</span>
-</span><span id="line-590"><span class="sd">            canopy_height_model: The canopy height model to segment.</span>
-</span><span id="line-591"><span class="sd">            grid_origin: 2D coordinates of the origin of the canopy height model.</span>
-</span><span id="line-592"><span class="sd">            point_cloud_id: ID of the point cloud to be used in the file names of the visualization results. Defaults to</span>
-</span><span id="line-593"><span class="sd">                `None`, which means that no visualizations are created.</span>
-</span><span id="line-594">
-</span><span id="line-595"><span class="sd">        Returns:</span>
-</span><span id="line-596"><span class="sd">            Tuple of five arrays. The first contains the instance ID of each tree point. Points that do not belong to</span>
-</span><span id="line-597"><span class="sd">            any instance are assigned the ID :math:`-1`. The second contains the unique instance IDs. The first contains</span>
-</span><span id="line-598"><span class="sd">            the 2D segmentation mask with the pixels at the boundary lines between neighboring trees are assigned the</span>
-</span><span id="line-599"><span class="sd">            background value of 0. The fourth contains the same segmentation mask without boundary lines. The fifth</span>
-</span><span id="line-600"><span class="sd">            contains the integer positions of each tree in the grid coordinate system of the canopy height model.</span>
-</span><span id="line-601">
-</span><span id="line-602"><span class="sd">        Shape:</span>
-</span><span id="line-603"><span class="sd">            - :code:`tree_coords`: :math:`(N, 3)`</span>
-</span><span id="line-604"><span class="sd">            - :code:`classification`: :math:`(N)`</span>
-</span><span id="line-605"><span class="sd">            - :code:`instance_ids`: :math:`(N)`</span>
-</span><span id="line-606"><span class="sd">            - :code:`tree_positions`: :math:`(N, 2)`</span>
-</span><span id="line-607"><span class="sd">            - :code:`canopy_height_model`: :math:`(W, H)`</span>
-</span><span id="line-608"><span class="sd">            - :code:`grid_origin`: :math:`(2)`</span>
-</span><span id="line-609"><span class="sd">            - Output: Tuple of five arrays. The first has shape :math:`(N)` and the second :math:`(I)`. The third and \</span>
-</span><span id="line-610"><span class="sd">              fourth have shape :math:`(W, H)`. The fifth has shape :math:`(N, 2)`.</span>
-</span><span id="line-611">
-</span><span id="line-612"><span class="sd">            | where</span>
-</span><span id="line-613"><span class="sd">            |</span>
-</span><span id="line-614"><span class="sd">            | :math:`N = \text{ number of tree points}`</span>
-</span><span id="line-615"><span class="sd">            | :math:`I = \text{ number of tree instances}`</span>
-</span><span id="line-616"><span class="sd">            | :math:`W = \text{ extent of the canopy height model in x-direction}`</span>
-</span><span id="line-617"><span class="sd">            | :math:`H = \text{ extent of the canopy height model in y-direction}`</span>
-</span><span id="line-618"><span class="sd">        &quot;&quot;&quot;</span>
-</span><span id="line-619">
-</span><span id="line-620">        <span class="k">with</span> <span class="n">Timer</span><span class="p">(</span><span class="s2">&quot;Coarse segmentation&quot;</span><span class="p">,</span> <span class="bp">self</span><span class="o">.</span><span class="n">_time_tracker</span><span class="p">):</span>
-</span><span id="line-621">            <span class="bp">self</span><span class="o">.</span><span class="n">_logger</span><span class="o">.</span><span class="n">info</span><span class="p">(</span><span class="s2">&quot;Coarse segmentation...&quot;</span><span class="p">)</span>
-</span><span id="line-622">            <span class="c1"># convert tree coordinates to grid indices for height map</span>
-</span><span id="line-623">            <span class="n">tree_positions_grid</span> <span class="o">=</span> <span class="n">np</span><span class="o">.</span><span class="n">copy</span><span class="p">(</span><span class="n">tree_positions</span><span class="p">)</span>
-</span><span id="line-624">            <span class="n">tree_positions_grid</span> <span class="o">-=</span> <span class="n">grid_origin</span>
-</span><span id="line-625">            <span class="n">tree_positions_grid</span> <span class="o">/=</span> <span class="bp">self</span><span class="o">.</span><span class="n">_grid_size_canopy_height_model</span>
-</span><span id="line-626">            <span class="n">tree_positions_grid</span> <span class="o">=</span> <span class="n">tree_positions_grid</span><span class="o">.</span><span class="n">astype</span><span class="p">(</span><span class="nb">int</span><span class="p">)</span>
-</span><span id="line-627">
-</span><span id="line-628">            <span class="n">foreground_mask</span> <span class="o">=</span> <span class="n">canopy_height_model</span> <span class="o">&gt;</span> <span class="mi">0</span>
-</span><span id="line-629">
-</span><span id="line-630">            <span class="n">watershed_labels_with_border</span><span class="p">,</span> <span class="n">watershed_labels_without_border</span> <span class="o">=</span> <span class="bp">self</span><span class="o">.</span><span class="n">watershed_segmentation</span><span class="p">(</span>
-</span><span id="line-631">                <span class="n">canopy_height_model</span><span class="p">,</span> <span class="n">tree_positions_grid</span>
-</span><span id="line-632">            <span class="p">)</span>
-</span><span id="line-633">
-</span><span id="line-634">            <span class="k">if</span> <span class="bp">self</span><span class="o">.</span><span class="n">_visualization_folder</span> <span class="ow">is</span> <span class="ow">not</span> <span class="kc">None</span> <span class="ow">and</span> <span class="n">point_cloud_id</span> <span class="ow">is</span> <span class="ow">not</span> <span class="kc">None</span><span class="p">:</span>
-</span><span id="line-635">                <span class="n">crown_borders</span> <span class="o">=</span> <span class="n">np</span><span class="o">.</span><span class="n">logical_and</span><span class="p">(</span><span class="n">watershed_labels_with_border</span> <span class="o">==</span> <span class="mi">0</span><span class="p">,</span> <span class="n">foreground_mask</span><span class="p">)</span>
-</span><span id="line-636">                <span class="n">save_tree_map</span><span class="p">(</span>
-</span><span id="line-637">                    <span class="n">watershed_labels_with_border</span><span class="p">,</span>
-</span><span id="line-638">                    <span class="n">output_path</span><span class="o">=</span><span class="sa">f</span><span class="s2">&quot;</span><span class="si">{</span><span class="bp">self</span><span class="o">.</span><span class="n">_visualization_folder</span><span class="si">}</span><span class="s2">/watershed_with_border_</span><span class="si">{</span><span class="n">point_cloud_id</span><span class="si">}</span><span class="s2">.png&quot;</span><span class="p">,</span>
-</span><span id="line-639">                    <span class="n">is_label_image</span><span class="o">=</span><span class="kc">True</span><span class="p">,</span>
-</span><span id="line-640">                    <span class="n">crown_borders</span><span class="o">=</span><span class="n">crown_borders</span><span class="p">,</span>
-</span><span id="line-641">                    <span class="n">tree_positions</span><span class="o">=</span><span class="n">tree_positions_grid</span><span class="p">,</span>
-</span><span id="line-642">                <span class="p">)</span>
-</span><span id="line-643">                <span class="n">save_tree_map</span><span class="p">(</span>
-</span><span id="line-644">                    <span class="n">watershed_labels_without_border</span><span class="p">,</span>
-</span><span id="line-645">                    <span class="n">output_path</span><span class="o">=</span><span class="sa">f</span><span class="s2">&quot;</span><span class="si">{</span><span class="bp">self</span><span class="o">.</span><span class="n">_visualization_folder</span><span class="si">}</span><span class="s2">/watershed_without_border_</span><span class="si">{</span><span class="n">point_cloud_id</span><span class="si">}</span><span class="s2">.png&quot;</span><span class="p">,</span>
-</span><span id="line-646">                    <span class="n">is_label_image</span><span class="o">=</span><span class="kc">True</span><span class="p">,</span>
-</span><span id="line-647">                    <span class="n">tree_positions</span><span class="o">=</span><span class="n">tree_positions_grid</span><span class="p">,</span>
-</span><span id="line-648">                <span class="p">)</span>
-</span><span id="line-649">
-</span><span id="line-650">            <span class="k">if</span> <span class="bp">self</span><span class="o">.</span><span class="n">_correct_watershed</span><span class="p">:</span>
-</span><span id="line-651">                <span class="n">watershed_labels_with_border</span><span class="p">,</span> <span class="n">watershed_labels_without_border</span> <span class="o">=</span> <span class="bp">self</span><span class="o">.</span><span class="n">watershed_correction</span><span class="p">(</span>
-</span><span id="line-652">                    <span class="n">watershed_labels_with_border</span><span class="p">,</span>
-</span><span id="line-653">                    <span class="n">watershed_labels_without_border</span><span class="p">,</span>
-</span><span id="line-654">                    <span class="n">tree_positions_grid</span><span class="p">,</span>
-</span><span id="line-655">                    <span class="n">point_cloud_id</span><span class="o">=</span><span class="n">point_cloud_id</span><span class="p">,</span>
-</span><span id="line-656">                <span class="p">)</span>
-</span><span id="line-657">
-</span><span id="line-658">                <span class="k">if</span> <span class="bp">self</span><span class="o">.</span><span class="n">_visualization_folder</span> <span class="ow">is</span> <span class="ow">not</span> <span class="kc">None</span> <span class="ow">and</span> <span class="n">point_cloud_id</span> <span class="ow">is</span> <span class="ow">not</span> <span class="kc">None</span><span class="p">:</span>
-</span><span id="line-659">                    <span class="n">crown_borders</span> <span class="o">=</span> <span class="n">np</span><span class="o">.</span><span class="n">logical_and</span><span class="p">(</span><span class="n">watershed_labels_with_border</span> <span class="o">==</span> <span class="mi">0</span><span class="p">,</span> <span class="n">foreground_mask</span><span class="p">)</span>
-</span><span id="line-660">                    <span class="n">save_tree_map</span><span class="p">(</span>
-</span><span id="line-661">                        <span class="n">watershed_labels_without_border</span><span class="p">,</span>
-</span><span id="line-662">                        <span class="n">output_path</span><span class="o">=</span><span class="sa">f</span><span class="s2">&quot;</span><span class="si">{</span><span class="bp">self</span><span class="o">.</span><span class="n">_visualization_folder</span><span class="si">}</span><span class="s2">/watershed_labels_voronoi_</span><span class="si">{</span><span class="n">point_cloud_id</span><span class="si">}</span><span class="s2">.png&quot;</span><span class="p">,</span>
-</span><span id="line-663">                        <span class="n">is_label_image</span><span class="o">=</span><span class="kc">True</span><span class="p">,</span>
-</span><span id="line-664">                        <span class="n">crown_borders</span><span class="o">=</span><span class="n">crown_borders</span><span class="p">,</span>
-</span><span id="line-665">                        <span class="n">tree_positions</span><span class="o">=</span><span class="n">tree_positions_grid</span><span class="p">,</span>
-</span><span id="line-666">                    <span class="p">)</span>
-</span><span id="line-667">
-</span><span id="line-668">            <span class="n">mask</span> <span class="o">=</span> <span class="n">instance_ids</span> <span class="o">==</span> <span class="o">-</span><span class="mi">1</span>
-</span><span id="line-669">            <span class="n">grid_indices</span> <span class="o">=</span> <span class="n">np</span><span class="o">.</span><span class="n">floor</span><span class="p">(</span>
-</span><span id="line-670">                <span class="p">(</span><span class="n">tree_coords</span><span class="p">[</span><span class="n">mask</span><span class="p">][:,</span> <span class="p">:</span><span class="mi">2</span><span class="p">]</span> <span class="o">-</span> <span class="n">grid_origin</span><span class="p">)</span> <span class="o">/</span> <span class="bp">self</span><span class="o">.</span><span class="n">_grid_size_canopy_height_model</span>
-</span><span id="line-671">            <span class="p">)</span><span class="o">.</span><span class="n">astype</span><span class="p">(</span><span class="nb">int</span><span class="p">)</span>
-</span><span id="line-672">            <span class="n">instance_ids</span><span class="p">[</span><span class="n">mask</span><span class="p">]</span> <span class="o">=</span> <span class="n">watershed_labels_without_border</span><span class="p">[</span><span class="n">grid_indices</span><span class="p">[:,</span> <span class="mi">0</span><span class="p">],</span> <span class="n">grid_indices</span><span class="p">[:,</span> <span class="mi">1</span><span class="p">]]</span> <span class="o">-</span> <span class="mi">1</span>
-</span><span id="line-673">            <span class="n">instance_ids</span><span class="p">,</span> <span class="n">unique_instance_ids</span> <span class="o">=</span> <span class="n">remap_instance_ids</span><span class="p">(</span><span class="n">instance_ids</span><span class="p">)</span>
-</span><span id="line-674">
-</span><span id="line-675">        <span class="k">return</span> <span class="p">(</span>
-</span><span id="line-676">            <span class="n">instance_ids</span><span class="p">,</span>
-</span><span id="line-677">            <span class="n">unique_instance_ids</span><span class="p">,</span>
-</span><span id="line-678">            <span class="n">watershed_labels_with_border</span><span class="p">,</span>
-</span><span id="line-679">            <span class="n">watershed_labels_without_border</span><span class="p">,</span>
-</span><span id="line-680">            <span class="n">tree_positions_grid</span><span class="p">,</span>
-</span><span id="line-681">        <span class="p">)</span></div>
-
-</span><span id="line-682">
-<div class="viewcode-block" id="MultiStageAlgorithm.watershed_segmentation">
-<a class="viewcode-back" href="../../../pointtree.instance_segmentation.html#pointtree.instance_segmentation.MultiStageAlgorithm.watershed_segmentation">[docs]</a>
-</span><span id="line-683">    <span class="k">def</span> <span class="nf">watershed_segmentation</span><span class="p">(</span>
-</span><span id="line-684">        <span class="bp">self</span><span class="p">,</span> <span class="n">canopy_height_model</span><span class="p">:</span> <span class="n">np</span><span class="o">.</span><span class="n">ndarray</span><span class="p">,</span> <span class="n">tree_positions_grid</span><span class="p">:</span> <span class="n">np</span><span class="o">.</span><span class="n">ndarray</span>
-</span><span id="line-685">    <span class="p">)</span> <span class="o">-&gt;</span> <span class="n">Tuple</span><span class="p">[</span><span class="n">np</span><span class="o">.</span><span class="n">ndarray</span><span class="p">,</span> <span class="n">np</span><span class="o">.</span><span class="n">ndarray</span><span class="p">]:</span>
-</span><span id="line-686"><span class="w">        </span><span class="sa">r</span><span class="sd">&quot;&quot;&quot;</span>
-</span><span id="line-687"><span class="sd">        Marker-controlled Watershed segmentation of the canopy height model.</span>
-</span><span id="line-688">
-</span><span id="line-689"><span class="sd">        Args:</span>
-</span><span id="line-690"><span class="sd">            canopy_height_model: The canopy height model to segment.</span>
-</span><span id="line-691"><span class="sd">            tree_positions_grid: Indices of the grid cells of the canopy height model in which the tree positions are</span>
-</span><span id="line-692"><span class="sd">                located.</span>
-</span><span id="line-693">
-</span><span id="line-694"><span class="sd">        Returns:</span>
-</span><span id="line-695"><span class="sd">            Tuple of two arrays. The first contains the Watershed segmentation mask with the pixels at the boundary</span>
-</span><span id="line-696"><span class="sd">            lines between neighboring trees are assigned the background value of 0. The second contains the same</span>
-</span><span id="line-697"><span class="sd">            Watershed segmentation mask without boundary lines.</span>
-</span><span id="line-698">
-</span><span id="line-699"><span class="sd">        Shape:</span>
-</span><span id="line-700"><span class="sd">            - :code:`canopy_height_model`: :math:`(W, H)`</span>
-</span><span id="line-701"><span class="sd">            - :code:`tree_positions_grid`: :math:`(I, 2)`</span>
-</span><span id="line-702"><span class="sd">            - Output: Tuple of two arrays. Both have shape :math:`(W, H)`.</span>
-</span><span id="line-703">
-</span><span id="line-704"><span class="sd">            | where</span>
-</span><span id="line-705"><span class="sd">            |</span>
-</span><span id="line-706"><span class="sd">            | :math:`I = \text{ number of tree instances}`</span>
-</span><span id="line-707"><span class="sd">            | :math:`W = \text{ extent of the canopy height model in x-direction}`</span>
-</span><span id="line-708"><span class="sd">            | :math:`H = \text{ extent of the canopy height model in y-direction}`</span>
-</span><span id="line-709"><span class="sd">        &quot;&quot;&quot;</span>
-</span><span id="line-710">
-</span><span id="line-711">        <span class="k">with</span> <span class="n">Timer</span><span class="p">(</span><span class="s2">&quot;Watershed segmentation&quot;</span><span class="p">,</span> <span class="bp">self</span><span class="o">.</span><span class="n">_time_tracker</span><span class="p">):</span>
-</span><span id="line-712">            <span class="n">watershed_markers</span> <span class="o">=</span> <span class="n">np</span><span class="o">.</span><span class="n">zeros_like</span><span class="p">(</span><span class="n">canopy_height_model</span><span class="p">,</span> <span class="n">dtype</span><span class="o">=</span><span class="n">np</span><span class="o">.</span><span class="n">int64</span><span class="p">)</span>
-</span><span id="line-713">            <span class="n">watershed_markers</span><span class="p">[</span><span class="n">tree_positions_grid</span><span class="p">[:,</span> <span class="mi">0</span><span class="p">],</span> <span class="n">tree_positions_grid</span><span class="p">[:,</span> <span class="mi">1</span><span class="p">]]</span> <span class="o">=</span> <span class="n">np</span><span class="o">.</span><span class="n">arange</span><span class="p">(</span>
-</span><span id="line-714">                <span class="mi">1</span><span class="p">,</span> <span class="nb">len</span><span class="p">(</span><span class="n">tree_positions_grid</span><span class="p">)</span> <span class="o">+</span> <span class="mi">1</span><span class="p">,</span> <span class="n">dtype</span><span class="o">=</span><span class="n">np</span><span class="o">.</span><span class="n">int64</span>
-</span><span id="line-715">            <span class="p">)</span>
-</span><span id="line-716">
-</span><span id="line-717">            <span class="n">foreground_mask</span> <span class="o">=</span> <span class="n">canopy_height_model</span> <span class="o">&gt;</span> <span class="mi">0</span>
-</span><span id="line-718">
-</span><span id="line-719">            <span class="c1"># retrieve crown border and seed areas</span>
-</span><span id="line-720">            <span class="n">watershed_labels_with_border</span> <span class="o">=</span> <span class="n">watershed</span><span class="p">(</span>
-</span><span id="line-721">                <span class="o">-</span><span class="n">canopy_height_model</span><span class="p">,</span> <span class="n">watershed_markers</span><span class="p">,</span> <span class="n">mask</span><span class="o">=</span><span class="n">foreground_mask</span><span class="p">,</span> <span class="n">watershed_line</span><span class="o">=</span><span class="kc">True</span>
-</span><span id="line-722">            <span class="p">)</span>
-</span><span id="line-723">            <span class="n">border_mask</span> <span class="o">=</span> <span class="n">np</span><span class="o">.</span><span class="n">logical_and</span><span class="p">(</span><span class="n">watershed_labels_with_border</span> <span class="o">==</span> <span class="mi">0</span><span class="p">,</span> <span class="n">foreground_mask</span><span class="p">)</span>
-</span><span id="line-724">            <span class="n">watershed_labels_without_border</span> <span class="o">=</span> <span class="n">watershed_labels_with_border</span><span class="o">.</span><span class="n">copy</span><span class="p">()</span>
-</span><span id="line-725">            <span class="n">watershed_labels_without_border</span><span class="p">[</span><span class="n">border_mask</span><span class="p">]</span> <span class="o">=</span> <span class="n">dilation</span><span class="p">(</span><span class="n">watershed_labels_with_border</span><span class="p">,</span> <span class="n">rectangle</span><span class="p">(</span><span class="mi">3</span><span class="p">,</span> <span class="mi">3</span><span class="p">))[</span>
-</span><span id="line-726">                <span class="n">border_mask</span>
-</span><span id="line-727">            <span class="p">]</span>
-</span><span id="line-728">
-</span><span id="line-729">        <span class="k">return</span> <span class="n">watershed_labels_with_border</span><span class="p">,</span> <span class="n">watershed_labels_without_border</span></div>
-
-</span><span id="line-730">
-<div class="viewcode-block" id="MultiStageAlgorithm.watershed_correction">
-<a class="viewcode-back" href="../../../pointtree.instance_segmentation.html#pointtree.instance_segmentation.MultiStageAlgorithm.watershed_correction">[docs]</a>
-</span><span id="line-731">    <span class="k">def</span> <span class="nf">watershed_correction</span><span class="p">(</span>  <span class="c1"># pylint: disable=too-many-locals</span>
-</span><span id="line-732">        <span class="bp">self</span><span class="p">,</span>
-</span><span id="line-733">        <span class="n">watershed_labels_with_border</span><span class="p">:</span> <span class="n">np</span><span class="o">.</span><span class="n">ndarray</span><span class="p">,</span>
-</span><span id="line-734">        <span class="n">watershed_labels_without_border</span><span class="p">:</span> <span class="n">np</span><span class="o">.</span><span class="n">ndarray</span><span class="p">,</span>
-</span><span id="line-735">        <span class="n">tree_positions_grid</span><span class="p">:</span> <span class="n">np</span><span class="o">.</span><span class="n">ndarray</span><span class="p">,</span>
-</span><span id="line-736">        <span class="n">point_cloud_id</span><span class="p">:</span> <span class="n">Optional</span><span class="p">[</span><span class="nb">str</span><span class="p">]</span> <span class="o">=</span> <span class="kc">None</span><span class="p">,</span>
-</span><span id="line-737">    <span class="p">)</span> <span class="o">-&gt;</span> <span class="n">Tuple</span><span class="p">[</span><span class="n">np</span><span class="o">.</span><span class="n">ndarray</span><span class="p">,</span> <span class="n">np</span><span class="o">.</span><span class="n">ndarray</span><span class="p">]:</span>
-</span><span id="line-738"><span class="w">        </span><span class="sa">r</span><span class="sd">&quot;&quot;&quot;</span>
-</span><span id="line-739"><span class="sd">        Detects erroneous parts within a Watershed segmentation mask and replaces them by a Voronoi segmentation.</span>
-</span><span id="line-740">
-</span><span id="line-741"><span class="sd">        Args:</span>
-</span><span id="line-742"><span class="sd">            watershed_labels_with_border: Uncorrected Watershed labels with boundary lines between neighboring</span>
-</span><span id="line-743"><span class="sd">                trees are assigned the background value of 0.</span>
-</span><span id="line-744"><span class="sd">            watershed_labels_without_border: Uncorrected Watershed labels without boundary lines.</span>
-</span><span id="line-745"><span class="sd">            tree_positions_grid: Indices of the grid cells of the canopy height model in which the tree positions are</span>
-</span><span id="line-746"><span class="sd">                located.</span>
-</span><span id="line-747"><span class="sd">            point_cloud_id: ID of the point cloud to be used in the file names of the visualization results. Defaults to</span>
-</span><span id="line-748"><span class="sd">                `None`, which means that no visualizations are created.</span>
-</span><span id="line-749">
-</span><span id="line-750"><span class="sd">        Returns:</span>
-</span><span id="line-751"><span class="sd">            Tuple of two arrays. The first contains the corrected Watershed segmentation mask with the pixels at the</span>
-</span><span id="line-752"><span class="sd">            boundary lines between neighboring trees are assigned the background value of 0. The second contains the</span>
-</span><span id="line-753"><span class="sd">            same Watershed segmentation mask without boundary lines.</span>
-</span><span id="line-754">
-</span><span id="line-755"><span class="sd">        Shape:</span>
-</span><span id="line-756"><span class="sd">            - :code:`watershed_labels_with_border`: :math:`(W, H)`</span>
-</span><span id="line-757"><span class="sd">            - :code:`watershed_labels_without_border`: :math:`(W, H)`</span>
-</span><span id="line-758"><span class="sd">            - :code:`tree_positions_grid`: :math:`(I, 2)`</span>
-</span><span id="line-759"><span class="sd">            - Output: Tuple of two arrays. Both have shape :math:`(W, H)`.</span>
-</span><span id="line-760">
-</span><span id="line-761"><span class="sd">            | where</span>
-</span><span id="line-762"><span class="sd">            |</span>
-</span><span id="line-763"><span class="sd">            | :math:`I = \text{ number of tree instances}`</span>
-</span><span id="line-764"><span class="sd">            | :math:`W = \text{ extent of the canopy height model in x-direction}`</span>
-</span><span id="line-765"><span class="sd">            | :math:`H = \text{ extent of the canopy height model in y-direction}`</span>
-</span><span id="line-766"><span class="sd">        &quot;&quot;&quot;</span>
-</span><span id="line-767">        <span class="k">with</span> <span class="n">Timer</span><span class="p">(</span><span class="s1">&#39;&quot;Watershed correction&#39;</span><span class="p">,</span> <span class="bp">self</span><span class="o">.</span><span class="n">_time_tracker</span><span class="p">):</span>
-</span><span id="line-768">            <span class="bp">self</span><span class="o">.</span><span class="n">_logger</span><span class="o">.</span><span class="n">info</span><span class="p">(</span><span class="s2">&quot;Correct Watershed segmentation...&quot;</span><span class="p">)</span>
-</span><span id="line-769">            <span class="k">for</span> <span class="n">instance_id</span> <span class="ow">in</span> <span class="n">np</span><span class="o">.</span><span class="n">unique</span><span class="p">(</span><span class="n">watershed_labels_without_border</span><span class="p">):</span>
-</span><span id="line-770">                <span class="k">if</span> <span class="n">instance_id</span> <span class="o">==</span> <span class="mi">0</span><span class="p">:</span>  <span class="c1"># background</span>
-</span><span id="line-771">                    <span class="k">continue</span>
-</span><span id="line-772">
-</span><span id="line-773">                <span class="n">instance_mask</span> <span class="o">=</span> <span class="n">watershed_labels_without_border</span> <span class="o">==</span> <span class="n">instance_id</span>
-</span><span id="line-774">
-</span><span id="line-775">                <span class="n">footprint</span> <span class="o">=</span> <span class="n">rectangle</span><span class="p">(</span><span class="mi">3</span><span class="p">,</span> <span class="mi">3</span><span class="p">)</span>
-</span><span id="line-776">                <span class="n">dilated_instance_mask</span> <span class="o">=</span> <span class="n">dilation</span><span class="p">(</span><span class="n">instance_mask</span><span class="p">,</span> <span class="n">footprint</span><span class="p">)</span>
-</span><span id="line-777">                <span class="n">neighbor_instance_ids</span> <span class="o">=</span> <span class="n">np</span><span class="o">.</span><span class="n">unique</span><span class="p">(</span><span class="n">watershed_labels_without_border</span><span class="p">[</span><span class="n">dilated_instance_mask</span><span class="p">])</span>
-</span><span id="line-778">
-</span><span id="line-779">                <span class="k">if</span> <span class="n">instance_mask</span><span class="o">.</span><span class="n">sum</span><span class="p">()</span> <span class="o">==</span> <span class="mi">1</span> <span class="ow">or</span> <span class="p">(</span><span class="nb">len</span><span class="p">(</span><span class="n">neighbor_instance_ids</span><span class="p">)</span> <span class="o">==</span> <span class="mi">2</span><span class="p">)</span> <span class="ow">and</span> <span class="p">(</span><span class="mi">0</span> <span class="ow">not</span> <span class="ow">in</span> <span class="n">neighbor_instance_ids</span><span class="p">):</span>
-</span><span id="line-780">                    <span class="n">neighbor_instance_ids</span> <span class="o">=</span> <span class="n">neighbor_instance_ids</span><span class="p">[</span><span class="n">neighbor_instance_ids</span> <span class="o">!=</span> <span class="mi">0</span><span class="p">]</span>
-</span><span id="line-781">
-</span><span id="line-782">                    <span class="bp">self</span><span class="o">.</span><span class="n">_logger</span><span class="o">.</span><span class="n">info</span><span class="p">(</span>
-</span><span id="line-783">                        <span class="s2">&quot;Detected inaccurate watershed segmentation for tree </span><span class="si">%d</span><span class="s2">. Falling back to Voronoi&quot;</span>
-</span><span id="line-784">                        <span class="o">+</span> <span class="s2">&quot; segmentation.&quot;</span><span class="p">,</span>
-</span><span id="line-785">                        <span class="n">instance_id</span><span class="p">,</span>
-</span><span id="line-786">                    <span class="p">)</span>
-</span><span id="line-787">
-</span><span id="line-788">                    <span class="n">neighborhood_mask_without_border</span> <span class="o">=</span> <span class="n">instance_mask</span><span class="o">.</span><span class="n">copy</span><span class="p">()</span>
-</span><span id="line-789">                    <span class="n">neighborhood_mask_with_border</span> <span class="o">=</span> <span class="n">np</span><span class="o">.</span><span class="n">logical_and</span><span class="p">(</span>
-</span><span id="line-790">                        <span class="n">dilated_instance_mask</span><span class="p">,</span> <span class="n">watershed_labels_without_border</span> <span class="o">!=</span> <span class="mi">0</span>
-</span><span id="line-791">                    <span class="p">)</span>
-</span><span id="line-792">                    <span class="k">for</span> <span class="n">neighbor_id</span> <span class="ow">in</span> <span class="n">neighbor_instance_ids</span><span class="p">:</span>
-</span><span id="line-793">                        <span class="n">neighborhood_mask_without_border</span> <span class="o">=</span> <span class="n">np</span><span class="o">.</span><span class="n">logical_or</span><span class="p">(</span>
-</span><span id="line-794">                            <span class="n">neighborhood_mask_without_border</span><span class="p">,</span> <span class="n">watershed_labels_without_border</span> <span class="o">==</span> <span class="n">neighbor_id</span>
-</span><span id="line-795">                        <span class="p">)</span>
-</span><span id="line-796">                        <span class="n">neighborhood_mask_with_border</span> <span class="o">=</span> <span class="n">np</span><span class="o">.</span><span class="n">logical_or</span><span class="p">(</span>
-</span><span id="line-797">                            <span class="n">neighborhood_mask_with_border</span><span class="p">,</span> <span class="n">watershed_labels_with_border</span> <span class="o">==</span> <span class="n">neighbor_id</span>
-</span><span id="line-798">                        <span class="p">)</span>
-</span><span id="line-799">
-</span><span id="line-800">                    <span class="n">current_tree_positions</span> <span class="o">=</span> <span class="n">tree_positions_grid</span><span class="p">[</span><span class="n">neighbor_instance_ids</span> <span class="o">-</span> <span class="mi">1</span><span class="p">]</span>
-</span><span id="line-801">                    <span class="n">voronoi_input</span> <span class="o">=</span> <span class="n">np</span><span class="o">.</span><span class="n">zeros_like</span><span class="p">(</span><span class="n">watershed_labels_without_border</span><span class="p">,</span> <span class="n">dtype</span><span class="o">=</span><span class="n">np</span><span class="o">.</span><span class="n">uint32</span><span class="p">)</span>
-</span><span id="line-802">
-</span><span id="line-803">                    <span class="n">voronoi_input</span><span class="p">[</span><span class="n">current_tree_positions</span><span class="p">[:,</span> <span class="mi">0</span><span class="p">],</span> <span class="n">current_tree_positions</span><span class="p">[:,</span> <span class="mi">1</span><span class="p">]]</span> <span class="o">=</span> <span class="n">neighbor_instance_ids</span>
-</span><span id="line-804">
-</span><span id="line-805">                    <span class="c1"># when all pixels are assigned the same height value, the Watershed algorithm approximates a Voronoi</span>
-</span><span id="line-806">                    <span class="c1"># segmentation</span>
-</span><span id="line-807">                    <span class="n">voronoi_labels_with_border</span> <span class="o">=</span> <span class="n">watershed</span><span class="p">(</span>
-</span><span id="line-808">                        <span class="n">np</span><span class="o">.</span><span class="n">zeros_like</span><span class="p">(</span><span class="n">voronoi_input</span><span class="p">),</span>
-</span><span id="line-809">                        <span class="n">voronoi_input</span><span class="p">,</span>
-</span><span id="line-810">                        <span class="n">mask</span><span class="o">=</span><span class="n">neighborhood_mask_with_border</span><span class="p">,</span>
-</span><span id="line-811">                        <span class="n">watershed_line</span><span class="o">=</span><span class="kc">True</span><span class="p">,</span>
-</span><span id="line-812">                    <span class="p">)</span>
-</span><span id="line-813">                    <span class="n">border_mask</span> <span class="o">=</span> <span class="n">np</span><span class="o">.</span><span class="n">logical_and</span><span class="p">(</span><span class="n">voronoi_labels_with_border</span> <span class="o">==</span> <span class="mi">0</span><span class="p">,</span> <span class="n">neighborhood_mask_with_border</span><span class="p">)</span>
-</span><span id="line-814">                    <span class="n">voronoi_labels_without_border</span> <span class="o">=</span> <span class="n">voronoi_labels_with_border</span><span class="o">.</span><span class="n">copy</span><span class="p">()</span>
-</span><span id="line-815">                    <span class="n">voronoi_labels_without_border</span><span class="p">[</span><span class="n">border_mask</span><span class="p">]</span> <span class="o">=</span> <span class="n">dilation</span><span class="p">(</span><span class="n">voronoi_labels_with_border</span><span class="p">,</span> <span class="n">rectangle</span><span class="p">(</span><span class="mi">3</span><span class="p">,</span> <span class="mi">3</span><span class="p">))[</span>
-</span><span id="line-816">                        <span class="n">border_mask</span>
-</span><span id="line-817">                    <span class="p">]</span>
-</span><span id="line-818">
-</span><span id="line-819">                    <span class="k">if</span> <span class="bp">self</span><span class="o">.</span><span class="n">_visualization_folder</span> <span class="ow">is</span> <span class="ow">not</span> <span class="kc">None</span> <span class="ow">and</span> <span class="n">point_cloud_id</span> <span class="ow">is</span> <span class="ow">not</span> <span class="kc">None</span><span class="p">:</span>
-</span><span id="line-820">                        <span class="n">img_path</span> <span class="o">=</span> <span class="sa">f</span><span class="s2">&quot;</span><span class="si">{</span><span class="bp">self</span><span class="o">.</span><span class="n">_visualization_folder</span><span class="si">}</span><span class="s2">/voronoi_input_</span><span class="si">{</span><span class="n">point_cloud_id</span><span class="si">}</span><span class="s2">_</span><span class="si">{</span><span class="n">instance_id</span><span class="si">}</span><span class="s2">.png&quot;</span>
-</span><span id="line-821">                        <span class="n">save_tree_map</span><span class="p">(</span>
-</span><span id="line-822">                            <span class="n">voronoi_input</span><span class="p">,</span>
-</span><span id="line-823">                            <span class="n">output_path</span><span class="o">=</span><span class="n">img_path</span><span class="p">,</span>
-</span><span id="line-824">                            <span class="n">is_label_image</span><span class="o">=</span><span class="kc">True</span><span class="p">,</span>
-</span><span id="line-825">                        <span class="p">)</span>
-</span><span id="line-826">
-</span><span id="line-827">                        <span class="n">img_path</span> <span class="o">=</span> <span class="p">(</span>
-</span><span id="line-828">                            <span class="sa">f</span><span class="s2">&quot;</span><span class="si">{</span><span class="bp">self</span><span class="o">.</span><span class="n">_visualization_folder</span><span class="si">}</span><span class="s2">/voronoi_labels_without_border_</span><span class="si">{</span><span class="n">point_cloud_id</span><span class="si">}</span><span class="s2">_&quot;</span>
-</span><span id="line-829">                            <span class="o">+</span> <span class="sa">f</span><span class="s2">&quot;</span><span class="si">{</span><span class="n">instance_id</span><span class="si">}</span><span class="s2">.png&quot;</span>
-</span><span id="line-830">                        <span class="p">)</span>
-</span><span id="line-831">                        <span class="n">save_tree_map</span><span class="p">(</span>
-</span><span id="line-832">                            <span class="n">voronoi_labels_without_border</span><span class="p">,</span>
-</span><span id="line-833">                            <span class="n">output_path</span><span class="o">=</span><span class="n">img_path</span><span class="p">,</span>
-</span><span id="line-834">                            <span class="n">is_label_image</span><span class="o">=</span><span class="kc">True</span><span class="p">,</span>
-</span><span id="line-835">                            <span class="n">tree_positions</span><span class="o">=</span><span class="n">current_tree_positions</span><span class="p">,</span>
-</span><span id="line-836">                        <span class="p">)</span>
-</span><span id="line-837">
-</span><span id="line-838">                        <span class="n">img_path</span> <span class="o">=</span> <span class="p">(</span>
-</span><span id="line-839">                            <span class="sa">f</span><span class="s2">&quot;</span><span class="si">{</span><span class="bp">self</span><span class="o">.</span><span class="n">_visualization_folder</span><span class="si">}</span><span class="s2">/voronoi_labels_with_border_</span><span class="si">{</span><span class="n">point_cloud_id</span><span class="si">}</span><span class="s2">_&quot;</span>
-</span><span id="line-840">                            <span class="o">+</span> <span class="sa">f</span><span class="s2">&quot;</span><span class="si">{</span><span class="n">instance_id</span><span class="si">}</span><span class="s2">.png&quot;</span>
-</span><span id="line-841">                        <span class="p">)</span>
-</span><span id="line-842">                        <span class="n">save_tree_map</span><span class="p">(</span>
-</span><span id="line-843">                            <span class="n">voronoi_labels_with_border</span><span class="p">,</span>
-</span><span id="line-844">                            <span class="n">output_path</span><span class="o">=</span><span class="n">img_path</span><span class="p">,</span>
-</span><span id="line-845">                            <span class="n">is_label_image</span><span class="o">=</span><span class="kc">True</span><span class="p">,</span>
-</span><span id="line-846">                            <span class="n">tree_positions</span><span class="o">=</span><span class="n">current_tree_positions</span><span class="p">,</span>
-</span><span id="line-847">                        <span class="p">)</span>
-</span><span id="line-848">
-</span><span id="line-849">                    <span class="n">voronoi_labels_without_border_remapped</span> <span class="o">=</span> <span class="n">np</span><span class="o">.</span><span class="n">zeros_like</span><span class="p">(</span><span class="n">voronoi_labels_without_border</span><span class="p">)</span>
-</span><span id="line-850">                    <span class="n">voronoi_labels_with_border_remapped</span> <span class="o">=</span> <span class="n">np</span><span class="o">.</span><span class="n">zeros_like</span><span class="p">(</span><span class="n">voronoi_labels_with_border</span><span class="p">)</span>
-</span><span id="line-851">                    <span class="k">for</span> <span class="n">instance_id</span> <span class="ow">in</span> <span class="n">neighbor_instance_ids</span><span class="p">:</span>
-</span><span id="line-852">                        <span class="n">tree_position</span> <span class="o">=</span> <span class="n">tree_positions_grid</span><span class="p">[</span><span class="n">instance_id</span> <span class="o">-</span> <span class="mi">1</span><span class="p">]</span>
-</span><span id="line-853">                        <span class="n">voronoi_id</span> <span class="o">=</span> <span class="n">voronoi_labels_without_border</span><span class="p">[</span><span class="n">tree_position</span><span class="p">[</span><span class="mi">0</span><span class="p">],</span> <span class="n">tree_position</span><span class="p">[</span><span class="mi">1</span><span class="p">]]</span>
-</span><span id="line-854">                        <span class="n">voronoi_labels_without_border_remapped</span><span class="p">[</span><span class="n">voronoi_labels_without_border</span> <span class="o">==</span> <span class="n">voronoi_id</span><span class="p">]</span> <span class="o">=</span> <span class="p">(</span>
-</span><span id="line-855">                            <span class="n">instance_id</span>
-</span><span id="line-856">                        <span class="p">)</span>
-</span><span id="line-857">                        <span class="n">voronoi_labels_with_border_remapped</span><span class="p">[</span><span class="n">voronoi_labels_with_border</span> <span class="o">==</span> <span class="n">voronoi_id</span><span class="p">]</span> <span class="o">=</span> <span class="n">instance_id</span>
-</span><span id="line-858">
-</span><span id="line-859">                    <span class="n">watershed_labels_with_border</span><span class="p">[</span><span class="n">neighborhood_mask_with_border</span><span class="p">]</span> <span class="o">=</span> <span class="n">voronoi_labels_with_border_remapped</span><span class="p">[</span>
-</span><span id="line-860">                        <span class="n">neighborhood_mask_with_border</span>
-</span><span id="line-861">                    <span class="p">]</span>
-</span><span id="line-862">                    <span class="n">watershed_labels_without_border</span><span class="p">[</span><span class="n">neighborhood_mask_without_border</span><span class="p">]</span> <span class="o">=</span> <span class="p">(</span>
-</span><span id="line-863">                        <span class="n">voronoi_labels_without_border_remapped</span><span class="p">[</span><span class="n">neighborhood_mask_without_border</span><span class="p">]</span>
-</span><span id="line-864">                    <span class="p">)</span>
-</span><span id="line-865">
-</span><span id="line-866">        <span class="k">return</span> <span class="n">watershed_labels_with_border</span><span class="p">,</span> <span class="n">watershed_labels_without_border</span></div>
-
-</span><span id="line-867">
-<div class="viewcode-block" id="MultiStageAlgorithm.determine_overlapping_crowns">
-<a class="viewcode-back" href="../../../pointtree.instance_segmentation.html#pointtree.instance_segmentation.MultiStageAlgorithm.determine_overlapping_crowns">[docs]</a>
-</span><span id="line-868">    <span class="k">def</span> <span class="nf">determine_overlapping_crowns</span><span class="p">(</span>  <span class="c1"># pylint: disable=too-many-locals</span>
-</span><span id="line-869">        <span class="bp">self</span><span class="p">,</span>
-</span><span id="line-870">        <span class="n">tree_coords</span><span class="p">:</span> <span class="n">np</span><span class="o">.</span><span class="n">ndarray</span><span class="p">,</span>
-</span><span id="line-871">        <span class="n">classification</span><span class="p">:</span> <span class="n">np</span><span class="o">.</span><span class="n">ndarray</span><span class="p">,</span>
-</span><span id="line-872">        <span class="n">instance_ids</span><span class="p">:</span> <span class="n">np</span><span class="o">.</span><span class="n">ndarray</span><span class="p">,</span>
-</span><span id="line-873">        <span class="n">unique_instance_ids</span><span class="p">:</span> <span class="n">np</span><span class="o">.</span><span class="n">ndarray</span><span class="p">,</span>
-</span><span id="line-874">        <span class="n">canopy_height_model</span><span class="p">:</span> <span class="n">np</span><span class="o">.</span><span class="n">ndarray</span><span class="p">,</span>
-</span><span id="line-875">        <span class="n">watershed_labels_with_border</span><span class="p">:</span> <span class="n">np</span><span class="o">.</span><span class="n">ndarray</span><span class="p">,</span>
-</span><span id="line-876">        <span class="n">watershed_labels_without_border</span><span class="p">:</span> <span class="n">np</span><span class="o">.</span><span class="n">ndarray</span><span class="p">,</span>
-</span><span id="line-877">    <span class="p">)</span> <span class="o">-&gt;</span> <span class="n">Tuple</span><span class="p">[</span><span class="n">np</span><span class="o">.</span><span class="n">ndarray</span><span class="p">,</span> <span class="n">np</span><span class="o">.</span><span class="n">ndarray</span><span class="p">]:</span>
-</span><span id="line-878"><span class="w">        </span><span class="sa">r</span><span class="sd">&quot;&quot;&quot;</span>
-</span><span id="line-879"><span class="sd">        Identifies trees whose crowns overlap with neighboring trees. If such trees have sufficient point density and</span>
-</span><span id="line-880"><span class="sd">        contain trunk points, their segmentation is refined. For this purpose, the trunk points are selected as seed</span>
-</span><span id="line-881"><span class="sd">        points for region growing and the instance IDs of the crown points are reset to -1.</span>
-</span><span id="line-882">
-</span><span id="line-883">
-</span><span id="line-884"><span class="sd">        Args:</span>
-</span><span id="line-885"><span class="sd">            tree_coords: Coordinates of all tree points.</span>
-</span><span id="line-886"><span class="sd">            classification: Class ID of all tree points.</span>
-</span><span id="line-887"><span class="sd">            instance_ids: Instance IDs of each tree point.</span>
-</span><span id="line-888"><span class="sd">            unique_instance_ids: Unique instance IDs.</span>
-</span><span id="line-889"><span class="sd">            canopy_height_model: The canopy height model.</span>
-</span><span id="line-890"><span class="sd">            watershed_labels_with_border: Watershed labels with boundary lines between neighboring</span>
-</span><span id="line-891"><span class="sd">                trees are assigned the background value of 0.</span>
-</span><span id="line-892">
-</span><span id="line-893"><span class="sd">        Returns:</span>
-</span><span id="line-894"><span class="sd">            Tuple of two arrays. The first contains a boolean mask indicating which points were selected as seed points</span>
-</span><span id="line-895"><span class="sd">                for region growing. The second contains the updated instance IDs for each tree points. For trees whose</span>
-</span><span id="line-896"><span class="sd">                segmentation is to be refined the instance IDs of the crown points is set to -1.</span>
-</span><span id="line-897">
-</span><span id="line-898"><span class="sd">        Shape:</span>
-</span><span id="line-899"><span class="sd">            - :code:`tree_coords`: :math:`(N, 3)`</span>
-</span><span id="line-900"><span class="sd">            - :code:`classification`: :math:`(N)`</span>
-</span><span id="line-901"><span class="sd">            - :code:`instance_ids`: :math:`(N)`</span>
-</span><span id="line-902"><span class="sd">            - :code:`unique_instance_ids`: :math:`(I)`</span>
-</span><span id="line-903"><span class="sd">            - :code:`canopy_height_model`: :math:`(W, H)`</span>
-</span><span id="line-904"><span class="sd">            - :code:`watershed_labels_with_border`: :math:`(W, H)`</span>
-</span><span id="line-905"><span class="sd">            - Output: Tuple of two arrays. Both have shape :math:`(N)`.</span>
-</span><span id="line-906">
-</span><span id="line-907"><span class="sd">            | where</span>
-</span><span id="line-908"><span class="sd">            |</span>
-</span><span id="line-909"><span class="sd">            | :math:`N = \text{ number of tree points}`</span>
-</span><span id="line-910"><span class="sd">            | :math:`I = \text{ number of tree instances}`</span>
-</span><span id="line-911"><span class="sd">            | :math:`W = \text{ extent of the canopy height model in x-direction}`</span>
-</span><span id="line-912"><span class="sd">            | :math:`H = \text{ extent of the canopy height model in y-direction}`</span>
-</span><span id="line-913"><span class="sd">        &quot;&quot;&quot;</span>
-</span><span id="line-914">        <span class="k">with</span> <span class="n">Timer</span><span class="p">(</span><span class="s2">&quot;Seed Mask computation&quot;</span><span class="p">,</span> <span class="bp">self</span><span class="o">.</span><span class="n">_time_tracker</span><span class="p">):</span>
-</span><span id="line-915">            <span class="bp">self</span><span class="o">.</span><span class="n">_logger</span><span class="o">.</span><span class="n">info</span><span class="p">(</span><span class="s2">&quot;Compute region growing masks...&quot;</span><span class="p">)</span>
-</span><span id="line-916">            <span class="n">foreground_mask</span> <span class="o">=</span> <span class="n">canopy_height_model</span> <span class="o">&gt;</span> <span class="mi">0</span>
-</span><span id="line-917">
-</span><span id="line-918">            <span class="n">watershed_labels_for_erosion</span> <span class="o">=</span> <span class="n">watershed_labels_with_border</span> <span class="o">+</span> <span class="mi">1</span>
-</span><span id="line-919">            <span class="n">watershed_labels_for_erosion</span><span class="p">[</span><span class="n">np</span><span class="o">.</span><span class="n">logical_and</span><span class="p">(</span><span class="n">watershed_labels_for_erosion</span> <span class="o">==</span> <span class="mi">1</span><span class="p">,</span> <span class="n">foreground_mask</span><span class="p">)]</span> <span class="o">=</span> <span class="mi">0</span>
-</span><span id="line-920">
-</span><span id="line-921">            <span class="n">eroded_watershed_labels</span> <span class="o">=</span> <span class="n">erosion</span><span class="p">(</span><span class="n">watershed_labels_for_erosion</span><span class="p">,</span> <span class="n">disk</span><span class="p">(</span><span class="mi">1</span><span class="p">))</span>
-</span><span id="line-922">            <span class="n">mask_background_erosion</span> <span class="o">=</span> <span class="n">np</span><span class="o">.</span><span class="n">logical_and</span><span class="p">(</span><span class="n">foreground_mask</span><span class="p">,</span> <span class="n">eroded_watershed_labels</span> <span class="o">==</span> <span class="mi">1</span><span class="p">)</span>
-</span><span id="line-923">            <span class="n">eroded_watershed_labels</span><span class="p">[</span><span class="n">mask_background_erosion</span><span class="p">]</span> <span class="o">=</span> <span class="n">watershed_labels_for_erosion</span><span class="p">[</span><span class="n">mask_background_erosion</span><span class="p">]</span>
-</span><span id="line-924">
-</span><span id="line-925">            <span class="n">kd_tree</span> <span class="o">=</span> <span class="n">KDTree</span><span class="p">(</span><span class="n">tree_coords</span><span class="p">)</span>
-</span><span id="line-926">
-</span><span id="line-927">            <span class="n">neighbor_distances</span> <span class="o">=</span> <span class="n">kd_tree</span><span class="o">.</span><span class="n">query</span><span class="p">(</span><span class="n">tree_coords</span><span class="p">,</span> <span class="n">k</span><span class="o">=</span><span class="mi">2</span><span class="p">)[</span><span class="mi">0</span><span class="p">]</span>
-</span><span id="line-928">            <span class="n">neighbor_distances</span> <span class="o">=</span> <span class="n">neighbor_distances</span><span class="p">[:,</span> <span class="mi">1</span><span class="p">]</span><span class="o">.</span><span class="n">flatten</span><span class="p">()</span>
-</span><span id="line-929">
-</span><span id="line-930">            <span class="n">instances_to_refine</span> <span class="o">=</span> <span class="p">[]</span>
-</span><span id="line-931">            <span class="n">average_point_spacings</span> <span class="o">=</span> <span class="p">[]</span>
-</span><span id="line-932">            <span class="n">instance_seed_masks</span> <span class="o">=</span> <span class="p">[]</span>
-</span><span id="line-933">
-</span><span id="line-934">            <span class="k">for</span> <span class="n">instance_id</span> <span class="ow">in</span> <span class="n">unique_instance_ids</span><span class="p">:</span>
-</span><span id="line-935">                <span class="n">watershed_mask</span> <span class="o">=</span> <span class="n">watershed_labels_with_border</span> <span class="o">==</span> <span class="n">instance_id</span> <span class="o">+</span> <span class="mi">1</span>
-</span><span id="line-936">                <span class="n">eroded_watershed_mask</span> <span class="o">=</span> <span class="n">eroded_watershed_labels</span> <span class="o">==</span> <span class="n">instance_id</span> <span class="o">+</span> <span class="mi">2</span>
-</span><span id="line-937">
-</span><span id="line-938">                <span class="k">if</span> <span class="p">(</span><span class="n">watershed_mask</span> <span class="o">==</span> <span class="n">eroded_watershed_mask</span><span class="p">)</span><span class="o">.</span><span class="n">all</span><span class="p">():</span>
-</span><span id="line-939">                    <span class="c1"># the segmentation is not refined in that case</span>
-</span><span id="line-940">                    <span class="k">continue</span>
-</span><span id="line-941">
-</span><span id="line-942">                <span class="n">instance_mask</span> <span class="o">=</span> <span class="n">instance_ids</span> <span class="o">==</span> <span class="n">instance_id</span>
-</span><span id="line-943">                <span class="n">instance_trunk_mask</span> <span class="o">=</span> <span class="n">classification</span> <span class="o">==</span> <span class="bp">self</span><span class="o">.</span><span class="n">_trunk_class_id</span>
-</span><span id="line-944">                <span class="k">if</span> <span class="bp">self</span><span class="o">.</span><span class="n">_branch_class_id</span> <span class="ow">is</span> <span class="ow">not</span> <span class="kc">None</span><span class="p">:</span>
-</span><span id="line-945">                    <span class="n">instance_trunk_mask</span> <span class="o">=</span> <span class="n">np</span><span class="o">.</span><span class="n">logical_or</span><span class="p">(</span><span class="n">instance_trunk_mask</span><span class="p">,</span> <span class="n">classification</span> <span class="o">==</span> <span class="bp">self</span><span class="o">.</span><span class="n">_branch_class_id</span><span class="p">)</span>
-</span><span id="line-946">
-</span><span id="line-947">                <span class="n">instance_trunk_mask</span> <span class="o">=</span> <span class="n">np</span><span class="o">.</span><span class="n">logical_and</span><span class="p">(</span><span class="n">instance_trunk_mask</span><span class="p">,</span> <span class="n">instance_mask</span><span class="p">)</span>
-</span><span id="line-948">
-</span><span id="line-949">                <span class="n">average_point_spacing</span> <span class="o">=</span> <span class="n">neighbor_distances</span><span class="p">[</span><span class="n">instance_mask</span><span class="p">]</span><span class="o">.</span><span class="n">mean</span><span class="p">()</span>
-</span><span id="line-950">
-</span><span id="line-951">                <span class="k">if</span> <span class="n">instance_trunk_mask</span><span class="o">.</span><span class="n">sum</span><span class="p">()</span> <span class="o">&gt;</span> <span class="mi">0</span> <span class="ow">and</span> <span class="n">average_point_spacing</span> <span class="o">&lt;=</span> <span class="bp">self</span><span class="o">.</span><span class="n">_max_point_spacing_region_growing</span><span class="p">:</span>
-</span><span id="line-952">                    <span class="n">instances_to_refine</span><span class="o">.</span><span class="n">append</span><span class="p">(</span><span class="n">instance_id</span><span class="p">)</span>
-</span><span id="line-953">                    <span class="n">average_point_spacings</span><span class="o">.</span><span class="n">append</span><span class="p">(</span><span class="n">average_point_spacing</span><span class="p">)</span>
-</span><span id="line-954">                    <span class="n">instance_seed_masks</span><span class="o">.</span><span class="n">append</span><span class="p">(</span><span class="n">instance_trunk_mask</span><span class="p">)</span>
-</span><span id="line-955">
-</span><span id="line-956">            <span class="n">seed_mask</span> <span class="o">=</span> <span class="n">np</span><span class="o">.</span><span class="n">zeros</span><span class="p">(</span><span class="nb">len</span><span class="p">(</span><span class="n">tree_coords</span><span class="p">),</span> <span class="n">dtype</span><span class="o">=</span><span class="nb">bool</span><span class="p">)</span>
-</span><span id="line-957">
-</span><span id="line-958">            <span class="k">for</span> <span class="n">instance_id</span><span class="p">,</span> <span class="n">average_point_spacing</span><span class="p">,</span> <span class="n">instance_seed_mask</span> <span class="ow">in</span> <span class="nb">zip</span><span class="p">(</span>
-</span><span id="line-959">                <span class="n">instances_to_refine</span><span class="p">,</span> <span class="n">average_point_spacings</span><span class="p">,</span> <span class="n">instance_seed_masks</span>
-</span><span id="line-960">            <span class="p">):</span>
-</span><span id="line-961">                <span class="n">instance_mask</span> <span class="o">=</span> <span class="n">watershed_labels_without_border</span> <span class="o">==</span> <span class="n">instance_id</span> <span class="o">+</span> <span class="mi">1</span>
-</span><span id="line-962">                <span class="n">dilated_instance_mask</span> <span class="o">=</span> <span class="n">dilation</span><span class="p">(</span><span class="n">instance_mask</span><span class="p">,</span> <span class="n">rectangle</span><span class="p">(</span><span class="mi">3</span><span class="p">,</span> <span class="mi">3</span><span class="p">))</span>
-</span><span id="line-963">                <span class="n">neighbor_instance_ids</span> <span class="o">=</span> <span class="n">np</span><span class="o">.</span><span class="n">unique</span><span class="p">(</span><span class="n">watershed_labels_without_border</span><span class="p">[</span><span class="n">dilated_instance_mask</span><span class="p">])</span> <span class="o">-</span> <span class="mi">1</span>
-</span><span id="line-964">
-</span><span id="line-965">                <span class="n">has_neighbor_to_refine</span> <span class="o">=</span> <span class="kc">False</span>
-</span><span id="line-966">                <span class="k">for</span> <span class="n">neighbor_instance_id</span> <span class="ow">in</span> <span class="n">neighbor_instance_ids</span><span class="p">:</span>
-</span><span id="line-967">                    <span class="k">if</span> <span class="n">neighbor_instance_id</span> <span class="ow">in</span> <span class="p">(</span><span class="n">instance_id</span><span class="p">,</span> <span class="o">-</span><span class="mi">1</span><span class="p">):</span>
-</span><span id="line-968">                        <span class="k">continue</span>
-</span><span id="line-969">                    <span class="k">if</span> <span class="n">neighbor_instance_id</span> <span class="ow">in</span> <span class="n">instances_to_refine</span><span class="p">:</span>
-</span><span id="line-970">                        <span class="n">has_neighbor_to_refine</span> <span class="o">=</span> <span class="kc">True</span>
-</span><span id="line-971">                        <span class="k">break</span>
-</span><span id="line-972">
-</span><span id="line-973">                <span class="k">if</span> <span class="n">has_neighbor_to_refine</span><span class="p">:</span>
-</span><span id="line-974">                    <span class="bp">self</span><span class="o">.</span><span class="n">_logger</span><span class="o">.</span><span class="n">info</span><span class="p">(</span>
-</span><span id="line-975">                        <span class="s2">&quot;Segmentation of </span><span class="si">%d</span><span class="s2"> will be refined (Average point spacing: </span><span class="si">%.3f</span><span class="s2">)...&quot;</span><span class="p">,</span>
-</span><span id="line-976">                        <span class="n">instance_id</span><span class="p">,</span>
-</span><span id="line-977">                        <span class="n">average_point_spacing</span><span class="p">,</span>
-</span><span id="line-978">                    <span class="p">)</span>
-</span><span id="line-979">                    <span class="n">instance_crown_mask</span> <span class="o">=</span> <span class="n">np</span><span class="o">.</span><span class="n">logical_and</span><span class="p">(</span>
-</span><span id="line-980">                        <span class="n">instance_ids</span> <span class="o">==</span> <span class="n">instance_id</span><span class="p">,</span> <span class="n">classification</span> <span class="o">==</span> <span class="bp">self</span><span class="o">.</span><span class="n">_crown_class_id</span>
-</span><span id="line-981">                    <span class="p">)</span>
-</span><span id="line-982">                    <span class="n">instance_ids</span><span class="p">[</span><span class="n">instance_crown_mask</span><span class="p">]</span> <span class="o">=</span> <span class="o">-</span><span class="mi">1</span>
-</span><span id="line-983">                    <span class="n">seed_mask</span> <span class="o">=</span> <span class="n">np</span><span class="o">.</span><span class="n">logical_or</span><span class="p">(</span><span class="n">seed_mask</span><span class="p">,</span> <span class="n">instance_seed_mask</span><span class="p">)</span>
-</span><span id="line-984">
-</span><span id="line-985">        <span class="k">return</span> <span class="n">seed_mask</span><span class="p">,</span> <span class="n">instance_ids</span></div>
-
-</span><span id="line-986">
-<div class="viewcode-block" id="MultiStageAlgorithm.compute_crown_distance_fields">
-<a class="viewcode-back" href="../../../pointtree.instance_segmentation.html#pointtree.instance_segmentation.MultiStageAlgorithm.compute_crown_distance_fields">[docs]</a>
-</span><span id="line-987">    <span class="k">def</span> <span class="nf">compute_crown_distance_fields</span><span class="p">(</span>
-</span><span id="line-988">        <span class="bp">self</span><span class="p">,</span> <span class="n">watershed_labels_without_border</span><span class="p">:</span> <span class="n">np</span><span class="o">.</span><span class="n">ndarray</span><span class="p">,</span> <span class="n">tree_positions_grid</span><span class="p">:</span> <span class="n">np</span><span class="o">.</span><span class="n">ndarray</span>
-</span><span id="line-989">    <span class="p">)</span> <span class="o">-&gt;</span> <span class="n">np</span><span class="o">.</span><span class="n">ndarray</span><span class="p">:</span>
-</span><span id="line-990"><span class="w">        </span><span class="sa">r</span><span class="sd">&quot;&quot;&quot;</span>
-</span><span id="line-991"><span class="sd">        Calculates signed distance fields from the 2D segmentation mask of each tree. The distance values specify the 2D</span>
-</span><span id="line-992"><span class="sd">        distance to the boundary of the segmentation mask. The distance value is negative for pixels that belong to the</span>
-</span><span id="line-993"><span class="sd">        tree and positive for pixels that do not belong to the tree.</span>
-</span><span id="line-994">
-</span><span id="line-995"><span class="sd">        Args:</span>
-</span><span id="line-996"><span class="sd">            watershed_labels_without_border: Watershed labels without boundary lines.</span>
-</span><span id="line-997"><span class="sd">            tree_positions_grid: Indices of the grid cells of the canopy height model in which the tree positions are</span>
-</span><span id="line-998"><span class="sd">                located.</span>
-</span><span id="line-999">
-</span><span id="line-1000"><span class="sd">        Returns:</span>
-</span><span id="line-1001"><span class="sd">            Signed distance masks for all trees.</span>
-</span><span id="line-1002">
-</span><span id="line-1003"><span class="sd">        Shape:</span>
-</span><span id="line-1004"><span class="sd">            - :code:`watershed_labels_without_border`: :math:`(W, H)`</span>
-</span><span id="line-1005"><span class="sd">            - :code:`tree_positions_grid`: :math:`(N, 2)`</span>
-</span><span id="line-1006"><span class="sd">            - Output: :math:`(I, W, H)`.</span>
-</span><span id="line-1007">
-</span><span id="line-1008"><span class="sd">            | where</span>
-</span><span id="line-1009"><span class="sd">            |</span>
-</span><span id="line-1010"><span class="sd">            | :math:`N = \text{ number of tree points}`</span>
-</span><span id="line-1011"><span class="sd">            | :math:`I = \text{ number of tree instances}`</span>
-</span><span id="line-1012"><span class="sd">            | :math:`W = \text{ extent of the distance fields in x-direction}`</span>
-</span><span id="line-1013"><span class="sd">            | :math:`H = \text{ extent of the distance fields in y-direction}`</span>
-</span><span id="line-1014"><span class="sd">        &quot;&quot;&quot;</span>
-</span><span id="line-1015">        <span class="k">with</span> <span class="n">Timer</span><span class="p">(</span><span class="s2">&quot;Computation of crown distance fields&quot;</span><span class="p">,</span> <span class="bp">self</span><span class="o">.</span><span class="n">_time_tracker</span><span class="p">):</span>
-</span><span id="line-1016">            <span class="bp">self</span><span class="o">.</span><span class="n">_logger</span><span class="o">.</span><span class="n">info</span><span class="p">(</span><span class="s2">&quot;Compute crown distance fields...&quot;</span><span class="p">)</span>
-</span><span id="line-1017">            <span class="n">crown_distance_fields</span> <span class="o">=</span> <span class="n">np</span><span class="o">.</span><span class="n">empty</span><span class="p">((</span><span class="nb">len</span><span class="p">(</span><span class="n">tree_positions_grid</span><span class="p">),</span> <span class="o">*</span><span class="n">watershed_labels_without_border</span><span class="o">.</span><span class="n">shape</span><span class="p">))</span>
-</span><span id="line-1018">            <span class="k">for</span> <span class="n">idx</span><span class="p">,</span> <span class="n">tree_position</span> <span class="ow">in</span> <span class="nb">enumerate</span><span class="p">(</span><span class="n">tree_positions_grid</span><span class="p">):</span>
-</span><span id="line-1019">                <span class="n">instance_id</span> <span class="o">=</span> <span class="n">watershed_labels_without_border</span><span class="p">[</span><span class="n">tree_position</span><span class="p">[</span><span class="mi">0</span><span class="p">],</span> <span class="n">tree_position</span><span class="p">[</span><span class="mi">1</span><span class="p">]]</span>
-</span><span id="line-1020">                <span class="n">mask</span> <span class="o">=</span> <span class="n">watershed_labels_without_border</span> <span class="o">==</span> <span class="n">instance_id</span>
-</span><span id="line-1021">                <span class="n">inverse_mask</span> <span class="o">=</span> <span class="n">np</span><span class="o">.</span><span class="n">logical_not</span><span class="p">(</span><span class="n">mask</span><span class="p">)</span>
-</span><span id="line-1022">                <span class="n">distance_mask</span> <span class="o">=</span> <span class="o">-</span><span class="n">cast</span><span class="p">(</span>  <span class="c1"># pylint: disable=invalid-unary-operand-type</span>
-</span><span id="line-1023">                    <span class="n">np</span><span class="o">.</span><span class="n">ndarray</span><span class="p">,</span> <span class="n">ndi</span><span class="o">.</span><span class="n">distance_transform_edt</span><span class="p">(</span><span class="n">mask</span><span class="p">)</span>
-</span><span id="line-1024">                <span class="p">)</span>
-</span><span id="line-1025">                <span class="n">distance_mask</span><span class="p">[</span><span class="n">inverse_mask</span><span class="p">]</span> <span class="o">=</span> <span class="n">ndi</span><span class="o">.</span><span class="n">distance_transform_edt</span><span class="p">(</span><span class="n">inverse_mask</span><span class="p">)[</span><span class="n">inverse_mask</span><span class="p">]</span>
-</span><span id="line-1026">                <span class="n">crown_distance_fields</span><span class="p">[</span><span class="n">idx</span><span class="p">]</span> <span class="o">=</span> <span class="n">distance_mask</span>
-</span><span id="line-1027">
-</span><span id="line-1028">        <span class="k">return</span> <span class="n">crown_distance_fields</span></div>
-
-</span><span id="line-1029">
-<div class="viewcode-block" id="MultiStageAlgorithm.grow_trees">
-<a class="viewcode-back" href="../../../pointtree.instance_segmentation.html#pointtree.instance_segmentation.MultiStageAlgorithm.grow_trees">[docs]</a>
-</span><span id="line-1030">    <span class="k">def</span> <span class="nf">grow_trees</span><span class="p">(</span>  <span class="c1"># pylint: disable=too-many-locals</span>
-</span><span id="line-1031">        <span class="bp">self</span><span class="p">,</span>
-</span><span id="line-1032">        <span class="n">tree_coords</span><span class="p">:</span> <span class="n">np</span><span class="o">.</span><span class="n">ndarray</span><span class="p">,</span>
-</span><span id="line-1033">        <span class="n">instance_ids</span><span class="p">:</span> <span class="n">np</span><span class="o">.</span><span class="n">ndarray</span><span class="p">,</span>
-</span><span id="line-1034">        <span class="n">unique_instances_ids</span><span class="p">:</span> <span class="n">np</span><span class="o">.</span><span class="n">ndarray</span><span class="p">,</span>
-</span><span id="line-1035">        <span class="n">grid_origin</span><span class="p">:</span> <span class="n">np</span><span class="o">.</span><span class="n">ndarray</span><span class="p">,</span>
-</span><span id="line-1036">        <span class="n">crown_distance_fields</span><span class="p">,</span>
-</span><span id="line-1037">        <span class="n">seed_mask</span><span class="p">:</span> <span class="n">np</span><span class="o">.</span><span class="n">ndarray</span><span class="p">,</span>
-</span><span id="line-1038">    <span class="p">)</span> <span class="o">-&gt;</span> <span class="n">np</span><span class="o">.</span><span class="n">ndarray</span><span class="p">:</span>
-</span><span id="line-1039"><span class="w">        </span><span class="sa">r</span><span class="sd">&quot;&quot;&quot;</span>
-</span><span id="line-1040"><span class="sd">        Region growing segmentation.</span>
-</span><span id="line-1041">
-</span><span id="line-1042"><span class="sd">        Args:</span>
-</span><span id="line-1043"><span class="sd">            tree_coords: Coordinates of all tree points.</span>
-</span><span id="line-1044"><span class="sd">            instance_ids: Instance IDs of each tree point.</span>
-</span><span id="line-1045"><span class="sd">            grid_origin: 2D coordinates of the origin of the crown distance fields.</span>
-</span><span id="line-1046"><span class="sd">            crown_distance_fields: 2D signed distance fields idicating the distance to the crown boundary of each tree</span>
-</span><span id="line-1047"><span class="sd">                to segment.</span>
-</span><span id="line-1048"><span class="sd">            seed_mask: Boolean mask indicating which points were selected as seed points for region growing.</span>
-</span><span id="line-1049">
-</span><span id="line-1050"><span class="sd">        Returns:</span>
-</span><span id="line-1051"><span class="sd">            Updated instance IDs.</span>
-</span><span id="line-1052">
-</span><span id="line-1053"><span class="sd">        Shape:</span>
-</span><span id="line-1054"><span class="sd">            - :code:`tree_coords`: :math:`(N, 3)`</span>
-</span><span id="line-1055"><span class="sd">            - :code:`instance_ids`: :math:`(N)`</span>
-</span><span id="line-1056"><span class="sd">            - :code:`grid_origin`: :math:`(2)`</span>
-</span><span id="line-1057"><span class="sd">            - :code:`crown_distance_fields`: :math:`(I&#39;, W, H)`</span>
-</span><span id="line-1058"><span class="sd">            - :code:`seed_mask`: :math:`(N)`</span>
-</span><span id="line-1059"><span class="sd">            - Output: :math:`(N)`.</span>
-</span><span id="line-1060">
-</span><span id="line-1061"><span class="sd">            | where</span>
-</span><span id="line-1062"><span class="sd">            |</span>
-</span><span id="line-1063"><span class="sd">            | :math:`N = \text{ number of tree points}`</span>
-</span><span id="line-1064"><span class="sd">            | :math:`I&#39; = \text{ number of tree instances to segment}`</span>
-</span><span id="line-1065"><span class="sd">            | :math:`W = \text{ extent of the distance fields in x-direction}`</span>
-</span><span id="line-1066"><span class="sd">            | :math:`H = \text{ extent of the distance fields in y-direction}`</span>
-</span><span id="line-1067">
-</span><span id="line-1068"><span class="sd">        &quot;&quot;&quot;</span>
-</span><span id="line-1069">        <span class="k">with</span> <span class="n">Timer</span><span class="p">(</span><span class="s2">&quot;Region growing&quot;</span><span class="p">,</span> <span class="bp">self</span><span class="o">.</span><span class="n">_time_tracker</span><span class="p">):</span>
-</span><span id="line-1070">            <span class="bp">self</span><span class="o">.</span><span class="n">_logger</span><span class="o">.</span><span class="n">info</span><span class="p">(</span><span class="s2">&quot;Region growing...&quot;</span><span class="p">)</span>
-</span><span id="line-1071">            <span class="k">if</span> <span class="n">seed_mask</span><span class="o">.</span><span class="n">sum</span><span class="p">()</span> <span class="o">==</span> <span class="mi">0</span><span class="p">:</span>
-</span><span id="line-1072">                <span class="k">return</span> <span class="n">instance_ids</span>
-</span><span id="line-1073">
-</span><span id="line-1074">            <span class="n">growing_mask</span> <span class="o">=</span> <span class="n">np</span><span class="o">.</span><span class="n">logical_or</span><span class="p">(</span><span class="n">instance_ids</span> <span class="o">==</span> <span class="o">-</span><span class="mi">1</span><span class="p">,</span> <span class="n">seed_mask</span><span class="p">)</span>
-</span><span id="line-1075">            <span class="n">growing_points</span> <span class="o">=</span> <span class="n">tree_coords</span><span class="p">[</span><span class="n">growing_mask</span><span class="p">]</span>
-</span><span id="line-1076">            <span class="n">growing_points</span><span class="p">[:,</span> <span class="mi">2</span><span class="p">]</span> <span class="o">*=</span> <span class="bp">self</span><span class="o">.</span><span class="n">_z_scale</span>
-</span><span id="line-1077">            <span class="n">growing_instance_ids</span> <span class="o">=</span> <span class="n">instance_ids</span><span class="p">[</span><span class="n">growing_mask</span><span class="p">]</span>
-</span><span id="line-1078">            <span class="n">growing_seed_mask</span> <span class="o">=</span> <span class="n">growing_instance_ids</span> <span class="o">!=</span> <span class="o">-</span><span class="mi">1</span>
-</span><span id="line-1079">
-</span><span id="line-1080">            <span class="c1"># the region growing is only executed for certain trees</span>
-</span><span id="line-1081">            <span class="c1"># the following code maps the instance IDs of the trees for which region growing is executed to a</span>
-</span><span id="line-1082">            <span class="c1"># continuous range</span>
-</span><span id="line-1083">            <span class="n">instance_id_mapping</span> <span class="o">=</span> <span class="n">np</span><span class="o">.</span><span class="n">full</span><span class="p">(</span><span class="nb">len</span><span class="p">(</span><span class="n">unique_instances_ids</span><span class="p">),</span> <span class="n">fill_value</span><span class="o">=-</span><span class="mi">1</span><span class="p">,</span> <span class="n">dtype</span><span class="o">=</span><span class="n">np</span><span class="o">.</span><span class="n">int64</span><span class="p">)</span>
-</span><span id="line-1084">            <span class="n">inverse_instance_id_mapping</span> <span class="o">=</span> <span class="n">np</span><span class="o">.</span><span class="n">full</span><span class="p">(</span><span class="nb">len</span><span class="p">(</span><span class="n">crown_distance_fields</span><span class="p">),</span> <span class="n">fill_value</span><span class="o">=-</span><span class="mi">1</span><span class="p">,</span> <span class="n">dtype</span><span class="o">=</span><span class="n">np</span><span class="o">.</span><span class="n">int64</span><span class="p">)</span>
-</span><span id="line-1085">
-</span><span id="line-1086">            <span class="n">region_growing_instance_ids</span> <span class="o">=</span> <span class="n">np</span><span class="o">.</span><span class="n">unique</span><span class="p">(</span><span class="n">instance_ids</span><span class="p">[</span><span class="n">seed_mask</span><span class="p">])</span>
-</span><span id="line-1087">
-</span><span id="line-1088">            <span class="n">remapped_id</span> <span class="o">=</span> <span class="mi">0</span>
-</span><span id="line-1089">            <span class="k">for</span> <span class="n">instance_id</span> <span class="ow">in</span> <span class="n">unique_instances_ids</span><span class="p">:</span>
-</span><span id="line-1090">                <span class="k">if</span> <span class="n">instance_id</span> <span class="ow">in</span> <span class="n">region_growing_instance_ids</span><span class="p">:</span>
-</span><span id="line-1091">                    <span class="n">instance_id_mapping</span><span class="p">[</span><span class="n">instance_id</span><span class="p">]</span> <span class="o">=</span> <span class="n">remapped_id</span>
-</span><span id="line-1092">                    <span class="n">inverse_instance_id_mapping</span><span class="p">[</span><span class="n">remapped_id</span><span class="p">]</span> <span class="o">=</span> <span class="n">instance_id</span>
-</span><span id="line-1093">                    <span class="n">remapped_id</span> <span class="o">+=</span> <span class="mi">1</span>
-</span><span id="line-1094">
-</span><span id="line-1095">            <span class="n">point_indices</span> <span class="o">=</span> <span class="n">np</span><span class="o">.</span><span class="n">arange</span><span class="p">(</span><span class="nb">len</span><span class="p">(</span><span class="n">growing_points</span><span class="p">),</span> <span class="n">dtype</span><span class="o">=</span><span class="n">np</span><span class="o">.</span><span class="n">int64</span><span class="p">)</span>
-</span><span id="line-1096">
-</span><span id="line-1097">            <span class="n">kd_tree</span> <span class="o">=</span> <span class="n">KDTree</span><span class="p">(</span><span class="n">growing_points</span><span class="p">)</span>
-</span><span id="line-1098">            <span class="n">neighbor_dists</span><span class="p">,</span> <span class="n">neighbor_indices</span><span class="p">,</span> <span class="n">_</span> <span class="o">=</span> <span class="n">kd_tree</span><span class="o">.</span><span class="n">query</span><span class="p">(</span><span class="n">growing_points</span><span class="p">,</span> <span class="n">k</span><span class="o">=</span><span class="bp">self</span><span class="o">.</span><span class="n">_num_neighbors_region_growing</span><span class="p">)</span>
-</span><span id="line-1099">
-</span><span id="line-1100">            <span class="n">pq</span> <span class="o">=</span> <span class="n">PriorityQueue</span><span class="p">()</span>
-</span><span id="line-1101">            <span class="k">for</span> <span class="n">idx</span><span class="p">,</span> <span class="n">instance_id</span> <span class="ow">in</span> <span class="nb">zip</span><span class="p">(</span><span class="n">point_indices</span><span class="p">[</span><span class="n">growing_seed_mask</span><span class="p">],</span> <span class="n">growing_instance_ids</span><span class="p">[</span><span class="n">growing_seed_mask</span><span class="p">]):</span>
-</span><span id="line-1102">                <span class="n">pq</span><span class="o">.</span><span class="n">add</span><span class="p">(</span><span class="n">idx</span><span class="p">,</span> <span class="n">instance_id</span><span class="p">,</span> <span class="n">priority</span><span class="o">=-</span><span class="mi">1</span> <span class="o">*</span> <span class="n">np</span><span class="o">.</span><span class="n">inf</span><span class="p">)</span>
-</span><span id="line-1103">
-</span><span id="line-1104">            <span class="n">i</span> <span class="o">=</span> <span class="mi">0</span>
-</span><span id="line-1105">            <span class="k">while</span> <span class="nb">len</span><span class="p">(</span><span class="n">pq</span><span class="p">)</span> <span class="o">&gt;</span> <span class="mi">0</span><span class="p">:</span>
-</span><span id="line-1106">                <span class="n">seed_index</span><span class="p">:</span> <span class="nb">int</span>
-</span><span id="line-1107">                <span class="n">_</span><span class="p">,</span> <span class="n">seed_index</span><span class="p">,</span> <span class="n">instance_id</span> <span class="o">=</span> <span class="n">pq</span><span class="o">.</span><span class="n">pop</span><span class="p">()</span>  <span class="c1"># type: ignore[assignment]</span>
-</span><span id="line-1108">                <span class="k">if</span> <span class="n">i</span> <span class="o">%</span> <span class="mi">10000</span> <span class="o">==</span> <span class="mi">0</span><span class="p">:</span>
-</span><span id="line-1109">                    <span class="bp">self</span><span class="o">.</span><span class="n">_logger</span><span class="o">.</span><span class="n">info</span><span class="p">(</span><span class="s2">&quot;Iteration </span><span class="si">%d</span><span class="s2">, seeds to process: </span><span class="si">%d</span><span class="s2">.&quot;</span><span class="p">,</span> <span class="n">i</span><span class="p">,</span> <span class="nb">len</span><span class="p">(</span><span class="n">pq</span><span class="p">))</span>
-</span><span id="line-1110">                <span class="n">growing_instance_ids</span><span class="p">[</span><span class="n">seed_index</span><span class="p">]</span> <span class="o">=</span> <span class="n">instance_id</span>
-</span><span id="line-1111">
-</span><span id="line-1112">                <span class="n">current_neighbor_indices</span> <span class="o">=</span> <span class="n">neighbor_indices</span><span class="p">[</span><span class="n">seed_index</span><span class="p">]</span>
-</span><span id="line-1113">                <span class="n">current_neighbor_dists</span> <span class="o">=</span> <span class="n">neighbor_dists</span><span class="p">[</span><span class="n">seed_index</span><span class="p">]</span>
-</span><span id="line-1114">                <span class="n">current_neighbor_instance_ids</span> <span class="o">=</span> <span class="n">growing_instance_ids</span><span class="p">[</span><span class="n">current_neighbor_indices</span><span class="p">]</span>
-</span><span id="line-1115">
-</span><span id="line-1116">                <span class="n">neighbor_mask</span> <span class="o">=</span> <span class="n">np</span><span class="o">.</span><span class="n">logical_and</span><span class="p">(</span>
-</span><span id="line-1117">                    <span class="n">current_neighbor_instance_ids</span> <span class="o">==</span> <span class="o">-</span><span class="mi">1</span><span class="p">,</span> <span class="n">current_neighbor_dists</span> <span class="o">&lt;=</span> <span class="bp">self</span><span class="o">.</span><span class="n">_max_radius_region_growing</span>
-</span><span id="line-1118">                <span class="p">)</span>
-</span><span id="line-1119">                <span class="n">neighbor_indices_to_add</span> <span class="o">=</span> <span class="n">current_neighbor_indices</span><span class="p">[</span><span class="n">neighbor_mask</span><span class="p">]</span>
-</span><span id="line-1120">                <span class="n">neighbor_dists_to_add</span> <span class="o">=</span> <span class="n">current_neighbor_dists</span><span class="p">[</span><span class="n">neighbor_mask</span><span class="p">]</span>
-</span><span id="line-1121">
-</span><span id="line-1122">                <span class="k">for</span> <span class="n">idx</span><span class="p">,</span> <span class="n">dist</span> <span class="ow">in</span> <span class="nb">zip</span><span class="p">(</span><span class="n">neighbor_indices_to_add</span><span class="p">,</span> <span class="n">neighbor_dists_to_add</span><span class="p">):</span>
-</span><span id="line-1123">                    <span class="n">grid_index</span> <span class="o">=</span> <span class="n">np</span><span class="o">.</span><span class="n">floor</span><span class="p">((</span><span class="n">growing_points</span><span class="p">[</span><span class="n">idx</span><span class="p">,</span> <span class="p">:</span><span class="mi">2</span><span class="p">]</span> <span class="o">-</span> <span class="n">grid_origin</span><span class="p">)</span> <span class="o">/</span> <span class="bp">self</span><span class="o">.</span><span class="n">_grid_size_canopy_height_model</span><span class="p">)</span>
-</span><span id="line-1124">                    <span class="n">grid_index</span> <span class="o">=</span> <span class="n">grid_index</span><span class="o">.</span><span class="n">astype</span><span class="p">(</span><span class="nb">int</span><span class="p">)</span>
-</span><span id="line-1125">                    <span class="n">distance_to_crown_border</span> <span class="o">=</span> <span class="n">crown_distance_fields</span><span class="p">[</span>
-</span><span id="line-1126">                        <span class="n">instance_id_mapping</span><span class="p">[</span><span class="n">instance_id</span><span class="p">],</span> <span class="n">grid_index</span><span class="p">[</span><span class="mi">0</span><span class="p">],</span> <span class="n">grid_index</span><span class="p">[</span><span class="mi">1</span><span class="p">]</span>
-</span><span id="line-1127">                    <span class="p">]</span>
-</span><span id="line-1128">                    <span class="k">if</span> <span class="n">distance_to_crown_border</span> <span class="o">&gt;</span> <span class="mi">0</span><span class="p">:</span>
-</span><span id="line-1129">                        <span class="n">dist</span> <span class="o">*=</span> <span class="bp">self</span><span class="o">.</span><span class="n">_multiplier_outside_coarse_border</span>
-</span><span id="line-1130">
-</span><span id="line-1131">                    <span class="n">entry</span> <span class="o">=</span> <span class="n">pq</span><span class="o">.</span><span class="n">get</span><span class="p">(</span><span class="n">idx</span><span class="p">)</span>
-</span><span id="line-1132">                    <span class="k">if</span> <span class="n">entry</span> <span class="ow">is</span> <span class="kc">None</span> <span class="ow">or</span> <span class="n">entry</span><span class="p">[</span><span class="mi">0</span><span class="p">]</span> <span class="o">&gt;</span> <span class="n">dist</span><span class="p">:</span>
-</span><span id="line-1133">                        <span class="n">pq</span><span class="o">.</span><span class="n">add</span><span class="p">(</span><span class="n">idx</span><span class="p">,</span> <span class="n">instance_id</span><span class="p">,</span> <span class="n">priority</span><span class="o">=</span><span class="n">dist</span><span class="p">)</span>
-</span><span id="line-1134">
-</span><span id="line-1135">                <span class="n">i</span> <span class="o">+=</span> <span class="mi">1</span>
-</span><span id="line-1136">
-</span><span id="line-1137">            <span class="n">instance_ids</span><span class="p">[</span><span class="n">growing_mask</span><span class="p">]</span> <span class="o">=</span> <span class="n">growing_instance_ids</span>
-</span><span id="line-1138">
-</span><span id="line-1139">            <span class="k">return</span> <span class="n">instance_ids</span></div>
-=======
 </span><span id="line-591">    <span class="k">def</span> <span class="nf">coarse_segmentation</span><span class="p">(</span>  <span class="c1"># pylint: disable=too-many-locals</span>
 </span><span id="line-592">        <span class="bp">self</span><span class="p">,</span>
 </span><span id="line-593">        <span class="n">tree_coords</span><span class="p">:</span> <span class="n">np</span><span class="o">.</span><span class="n">ndarray</span><span class="p">,</span>
@@ -1946,7 +1361,6 @@
 </span><span id="line-1157">            <span class="n">instance_ids</span><span class="p">[</span><span class="n">growing_mask</span><span class="p">]</span> <span class="o">=</span> <span class="n">growing_instance_ids</span>
 </span><span id="line-1158">
 </span><span id="line-1159">            <span class="k">return</span> <span class="n">instance_ids</span></div>
->>>>>>> 2d7086a7
 </div>
 
 </span></code></pre></div>
@@ -1964,12 +1378,12 @@
 </div>
 </footer>
   </div>
-  
+
     <script src="../../../_static/documentation_options.js?v=a12e3537"></script>
     <script src="../../../_static/doctools.js?v=888ff710"></script>
     <script src="../../../_static/sphinx_highlight.js?v=dc90522c"></script>
     <script defer="defer" src="../../../_static/theme.js?v=8dc3ddfe"></script>
     <script src="../../../_static/design-tabs.js?v=36754332"></script>
-  
+
 </body>
 </html>