"""Evaluation tools."""

<<<<<<< HEAD
from ._metrics import *
from ._profiler import *
from ._performance_tracker import *
=======
from ._instance_segmentation_metrics import *
from ._match_instances import *
from ._semantic_segmentation_metrics import *
from ._time_tracker import *
from ._timer import *
>>>>>>> f7582878

__all__ = [name for name in globals().keys() if not name.startswith("_")]<|MERGE_RESOLUTION|>--- conflicted
+++ resolved
@@ -1,15 +1,9 @@
 """Evaluation tools."""
 
-<<<<<<< HEAD
-from ._metrics import *
+from ._instance_segmentation_metrics import *
+from ._match_instances import *
 from ._profiler import *
 from ._performance_tracker import *
-=======
-from ._instance_segmentation_metrics import *
-from ._match_instances import *
 from ._semantic_segmentation_metrics import *
-from ._time_tracker import *
-from ._timer import *
->>>>>>> f7582878
 
 __all__ = [name for name in globals().keys() if not name.startswith("_")]