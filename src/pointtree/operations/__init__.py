--- conflicted
+++ resolved
@@ -1,10 +1,7 @@
 """ Algorithms for tree instance segmentation. """
 
-<<<<<<< HEAD
-from ._create_digital_terrain_model import create_digital_terrain_model
-=======
 from ._cloth_simulation_filtering import *
->>>>>>> b675977a
+from ._create_digital_terrain_model import *
 from ._knn_search import *
 from ._make_labels_consecutive import *
 from ._pack_batch import *
